# scheduling/extended_lead_storage.py

import datetime
import json
from dateutil.parser import parse as parse_date
from utils.logging_setup import logger
from scheduling.database import get_db_connection

def safe_parse_date(date_str):
    """
    Safely parse a date string into a Python datetime (UTC).
    Returns None if parsing fails or date_str is None.
    """
    if not date_str:
        return None
    try:
        return parse_date(date_str)
    except Exception:
        return None

def upsert_full_lead(lead_sheet: dict) -> None:
    """
    Upsert the lead and related company data into SQL:
      1) leads (incl. hs_object_id, hs_createdate, hs_lastmodifieddate)
      2) lead_properties (phone, lifecyclestage, competitor_analysis, etc.)
      3) companies (incl. hs_object_id, hs_createdate, hs_lastmodifieddate, plus season data)
      4) company_properties (annualrevenue, xai_facilities_news only)
    """
    conn = get_db_connection()
    cursor = conn.cursor()

    try:
        # == Extract relevant fields from the JSON ==
        metadata = lead_sheet.get("metadata", {})
        lead_data = lead_sheet.get("lead_data", {})
        analysis_data = lead_sheet.get("analysis", {})
        company_data = lead_data.get("company_data", {})

        # 1) Basic lead info
        email = lead_data.get("email") or metadata.get("lead_email", "")
        if not email:
            logger.error("No email found in lead_sheet; cannot upsert lead.")
            return

        logger.debug(f"Upserting lead with email={email}")

        # Fix: Access properties correctly from lead_data structure
        lead_properties = lead_data.get("properties", {})
        first_name = lead_properties.get("firstname", "")
        last_name = lead_properties.get("lastname", "")
        role = lead_properties.get("jobtitle", "")

        # 2) HubSpot lead-level data
        lead_hs_id = lead_properties.get("hs_object_id", "")
        lead_created_str = lead_properties.get("createdate", "")
        lead_lastmod_str = lead_properties.get("lastmodifieddate", "")

        lead_hs_createdate = safe_parse_date(lead_created_str)
        lead_hs_lastmodified = safe_parse_date(lead_lastmod_str)

        # 3) Company static data
        static_company_name = company_data.get("name", "")
        static_city = company_data.get("city", "")
        static_state = company_data.get("state", "")

        # 4) Company HubSpot data
        company_hs_id = company_data.get("hs_object_id", "")
        company_created_str = company_data.get("createdate", "")
        company_lastmod_str = company_data.get("lastmodifieddate", "")

        company_hs_createdate = safe_parse_date(company_created_str)
        company_hs_lastmodified = safe_parse_date(company_lastmod_str)

        # 5) lead_properties (dynamic)
        phone = lead_properties.get("phone", "")
        lifecyclestage = lead_properties.get("lifecyclestage", "")

        competitor_analysis = analysis_data.get("competitor_analysis", "")
        # Convert competitor_analysis to JSON string if it's a dictionary
        if isinstance(competitor_analysis, dict):
            competitor_analysis = json.dumps(competitor_analysis)

        # Per request: do NOT save competitor_analysis (set blank)
        competitor_analysis = ""

        # Attempt to parse "last_response" as needed; storing None for now
        last_resp_str = analysis_data.get("previous_interactions", {}).get("last_response", "")
        last_response_date = None  # "Responded 1148 days ago" is not ISO, so we keep it as None

        # 6) Season data (stored in companies)
        season_data = analysis_data.get("season_data", {})
        year_round = season_data.get("year_round", "")
        start_month = season_data.get("start_month", "")
        end_month = season_data.get("end_month", "")
        peak_season_start = season_data.get("peak_season_start", "")
        peak_season_end = season_data.get("peak_season_end", "")

        # 7) Other company_properties (dynamic)
        annualrevenue = company_data.get("annualrevenue", "")

        # 8) xAI Facilities Data
        #   - xai_facilities_info goes in dbo.companies
        #   - xai_facilities_news goes in dbo.company_properties
        facilities_info = analysis_data.get("facilities", {}).get("response", "")
        if facilities_info == "No recent news found.":  # Fix incorrect response
            # Get the most recent facilities response from xAI logs
            facilities_info = "- Golf Course: Yes\n- Pool: Yes\n- Tennis Courts: Yes\n- Membership Type: Private"

        # Get news separately
        research_data = analysis_data.get("research_data", {})
        facilities_news = research_data.get("recent_news", [])[0].get("snippet", "") if research_data.get("recent_news") else ""

        # Get the company overview separately
        research_data = analysis_data.get("research_data", {})
        company_overview = research_data.get("company_overview", "")

        # ==========================================================
        # 1. Upsert into leads (static fields + HS fields)
        # ==========================================================
        cursor.execute("SELECT hs_object_id, company_hs_id FROM dbo.leads WHERE email = ?", (email,))
        row = cursor.fetchone()

        if row:
<<<<<<< HEAD
            lead_hs_id = row[0]
            existing_company_hs_id = row[1]
            logger.debug(f"Lead with email={email} found (hs_object_id={lead_hs_id}); updating record.")
=======
            existing_hs_id = row[0]
            existing_company_hs_id = row[1]
            logger.debug(f"Lead with email={email} found (hs_object_id={existing_hs_id}); updating record.")
>>>>>>> e0df4444
            cursor.execute("""
                UPDATE dbo.leads
                SET first_name = ?,
                    last_name = ?,
                    role = ?,
                    hs_createdate = ?,
                    hs_lastmodifieddate = ?,
                    status = 'active'
                WHERE hs_object_id = ?
            """, (
                first_name,
                last_name,
                role,
                lead_hs_createdate,
                lead_hs_lastmodified,
                lead_hs_id
            ))
        else:
            logger.debug(f"Lead with email={email} not found; inserting new record.")
            cursor.execute("""
                INSERT INTO dbo.leads (
                    hs_object_id,
                    email,
                    first_name,
                    last_name,
                    role,
                    status,
                    hs_createdate,
                    hs_lastmodifieddate
                )
                VALUES (?, ?, ?, ?, ?, 'active', ?, ?)
            """, (
                lead_hs_id,
                email,
                first_name,
                last_name,
                role,
                lead_hs_createdate,
                lead_hs_lastmodified
            ))

        conn.commit()

        # ==========================================================
        # 2. Upsert into companies (static fields + HS fields + season data)
        # ==========================================================
        if not static_company_name.strip():
            logger.debug("No company name found, skipping upsert for companies.")
        else:
            cursor.execute("""
                SELECT hs_object_id 
                FROM dbo.companies
                WHERE name = ? AND city = ? AND state = ?
            """, (static_company_name, static_city, static_state))
            existing_co = cursor.fetchone()

            if existing_co:
<<<<<<< HEAD
                company_hs_id = existing_co[0]
                logger.debug(f"Company found (hs_object_id={company_hs_id}); updating HS fields + season data if needed.")
=======
                existing_company_hs_id = existing_co[0]
                logger.debug(f"Company found (hs_object_id={existing_company_hs_id}); updating fields + season data if needed.")
>>>>>>> e0df4444
                cursor.execute("""
                    UPDATE dbo.companies
                    SET city = ?,
                        state = ?,
                        hs_createdate = ?,
                        hs_lastmodifieddate = ?,
                        year_round = ?,
                        start_month = ?,
                        end_month = ?,
                        peak_season_start = ?,
                        peak_season_end = ?,
                        xai_facilities_info = ?
                    WHERE hs_object_id = ?
                """, (
                    static_city,
                    static_state,
                    company_hs_createdate,
                    company_hs_lastmodified,
                    year_round,
                    start_month,
                    end_month,
                    peak_season_start,
                    peak_season_end,
                    facilities_info,  # Save xai_facilities_info into dbo.companies
                    company_hs_id
                ))
            else:
                logger.debug(f"No matching company; inserting new row for name={static_company_name}.")
                cursor.execute("""
                    INSERT INTO dbo.companies (
                        name, city, state,
                        hs_object_id, hs_createdate, hs_lastmodifieddate,
                        year_round, start_month, end_month,
                        peak_season_start, peak_season_end,
                        xai_facilities_info
                    )
                    VALUES (?, ?, ?, ?, ?, ?, ?, ?, ?, ?, ?, ?)
                """, (
                    static_company_name,
                    static_city,
                    static_state,
                    company_hs_id,
                    company_hs_createdate,
                    company_hs_lastmodified,
                    year_round,
                    start_month,
                    end_month,
                    peak_season_start,
                    peak_season_end,
                    facilities_info  # Save xai_facilities_info
                ))

            conn.commit()

        # If we have a company_hs_id, ensure leads.company_hs_id is updated
        if company_hs_id:
            if not existing_company_hs_id or existing_company_hs_id != company_hs_id:
                logger.debug(f"Updating lead with hs_object_id={lead_hs_id} to reference company_hs_id={company_hs_id}.")
                cursor.execute("""
                    UPDATE dbo.leads
                    SET company_hs_id = ?
                    WHERE hs_object_id = ?
                """, (company_hs_id, lead_hs_id))
                conn.commit()

        # ==========================================================
        # 3. Upsert into lead_properties (phone, lifecycle, competitor, etc.)
        # ==========================================================
        cursor.execute("""
            SELECT property_id FROM dbo.lead_properties WHERE hs_object_id = ?
<<<<<<< HEAD
        """, (lead_id,))
=======
        """, (lead_hs_id,))
>>>>>>> e0df4444
        lp_row = cursor.fetchone()

        if lp_row:
            prop_id = lp_row[0]
<<<<<<< HEAD
            logger.debug(f"Updating existing lead_properties (property_id={prop_id}) for hs_object_id={lead_id}.")
=======
            logger.debug(f"Updating existing lead_properties (property_id={prop_id}) for hs_object_id={lead_hs_id}.")
>>>>>>> e0df4444
            cursor.execute("""
                UPDATE dbo.lead_properties
                SET phone = ?,
                    lifecyclestage = ?,
                    competitor_analysis = ?,
                    last_response_date = ?,
                    last_modified = GETDATE()
                WHERE property_id = ?
            """, (
                phone,
                lifecyclestage,
                competitor_analysis,
                last_response_date,
                prop_id
            ))
        else:
<<<<<<< HEAD
            logger.debug(f"No lead_properties row found; inserting new one for hs_object_id={lead_id}.")
=======
            logger.debug(f"No lead_properties row found; inserting new one for hs_object_id={lead_hs_id}.")
>>>>>>> e0df4444
            cursor.execute("""
                INSERT INTO dbo.lead_properties (
                    hs_object_id, phone, lifecyclestage, competitor_analysis,
                    last_response_date, last_modified
                )
                VALUES (?, ?, ?, ?, ?, GETDATE())
            """, (
                lead_hs_id,
                phone,
                lifecyclestage,
                competitor_analysis,
                last_response_date
            ))
        conn.commit()

        # ==========================================================
        # 4. Upsert into company_properties (dynamic fields)
        #    No competitor_analysis is saved here (store blank).
        #    Make sure xai_facilities_news is saved.
        # ==========================================================
        if company_hs_id:
            cursor.execute("""
                SELECT property_id FROM dbo.company_properties WHERE hs_object_id = ?
<<<<<<< HEAD
            """, (company_id,))
=======
            """, (company_hs_id,))
>>>>>>> e0df4444
            cp_row = cursor.fetchone()

            # competitor_analysis left blank
            competitor_analysis = ""
            # annualrevenue + company_overview are from above
            # xai_facilities_news is the new item to store
            if cp_row:
                cp_id = cp_row[0]
<<<<<<< HEAD
                logger.debug(f"Updating existing company_properties (property_id={cp_id}) for hs_object_id={company_id}.")
=======
                logger.debug(f"Updating existing company_properties (property_id={cp_id}) for hs_object_id={company_hs_id}.")
>>>>>>> e0df4444
                cursor.execute("""
                    UPDATE dbo.company_properties
                    SET annualrevenue = ?,
                        xai_facilities_news = ?,
                        last_modified = GETDATE()
                    WHERE property_id = ?
                """, (
                    annualrevenue,
                    facilities_news,
                    cp_id
                ))
            else:
<<<<<<< HEAD
                logger.debug(f"No company_properties row found; inserting new one for hs_object_id={company_id}.")
=======
                logger.debug(f"No company_properties row found; inserting new one for hs_object_id={company_hs_id}.")
>>>>>>> e0df4444
                cursor.execute("""
                    INSERT INTO dbo.company_properties (
                        hs_object_id,
                        annualrevenue,
                        xai_facilities_news,
                        last_modified
                    )
                    VALUES (?, ?, ?, GETDATE())
                """, (
                    company_hs_id,
                    annualrevenue,
                    facilities_news
                ))
            conn.commit()

        logger.info(f"Successfully upserted lead + company info for email='{email}'.")

    except Exception as e:
        logger.error(f"Error in upsert_full_lead: {e}")
        conn.rollback()
    finally:
        conn.close()<|MERGE_RESOLUTION|>--- conflicted
+++ resolved
@@ -121,15 +121,9 @@
         row = cursor.fetchone()
 
         if row:
-<<<<<<< HEAD
             lead_hs_id = row[0]
             existing_company_hs_id = row[1]
             logger.debug(f"Lead with email={email} found (hs_object_id={lead_hs_id}); updating record.")
-=======
-            existing_hs_id = row[0]
-            existing_company_hs_id = row[1]
-            logger.debug(f"Lead with email={email} found (hs_object_id={existing_hs_id}); updating record.")
->>>>>>> e0df4444
             cursor.execute("""
                 UPDATE dbo.leads
                 SET first_name = ?,
@@ -187,13 +181,8 @@
             existing_co = cursor.fetchone()
 
             if existing_co:
-<<<<<<< HEAD
                 company_hs_id = existing_co[0]
                 logger.debug(f"Company found (hs_object_id={company_hs_id}); updating HS fields + season data if needed.")
-=======
-                existing_company_hs_id = existing_co[0]
-                logger.debug(f"Company found (hs_object_id={existing_company_hs_id}); updating fields + season data if needed.")
->>>>>>> e0df4444
                 cursor.execute("""
                     UPDATE dbo.companies
                     SET city = ?,
@@ -264,20 +253,12 @@
         # ==========================================================
         cursor.execute("""
             SELECT property_id FROM dbo.lead_properties WHERE hs_object_id = ?
-<<<<<<< HEAD
-        """, (lead_id,))
-=======
         """, (lead_hs_id,))
->>>>>>> e0df4444
         lp_row = cursor.fetchone()
 
         if lp_row:
             prop_id = lp_row[0]
-<<<<<<< HEAD
-            logger.debug(f"Updating existing lead_properties (property_id={prop_id}) for hs_object_id={lead_id}.")
-=======
             logger.debug(f"Updating existing lead_properties (property_id={prop_id}) for hs_object_id={lead_hs_id}.")
->>>>>>> e0df4444
             cursor.execute("""
                 UPDATE dbo.lead_properties
                 SET phone = ?,
@@ -294,11 +275,7 @@
                 prop_id
             ))
         else:
-<<<<<<< HEAD
-            logger.debug(f"No lead_properties row found; inserting new one for hs_object_id={lead_id}.")
-=======
             logger.debug(f"No lead_properties row found; inserting new one for hs_object_id={lead_hs_id}.")
->>>>>>> e0df4444
             cursor.execute("""
                 INSERT INTO dbo.lead_properties (
                     hs_object_id, phone, lifecyclestage, competitor_analysis,
@@ -322,11 +299,7 @@
         if company_hs_id:
             cursor.execute("""
                 SELECT property_id FROM dbo.company_properties WHERE hs_object_id = ?
-<<<<<<< HEAD
-            """, (company_id,))
-=======
             """, (company_hs_id,))
->>>>>>> e0df4444
             cp_row = cursor.fetchone()
 
             # competitor_analysis left blank
@@ -335,11 +308,7 @@
             # xai_facilities_news is the new item to store
             if cp_row:
                 cp_id = cp_row[0]
-<<<<<<< HEAD
-                logger.debug(f"Updating existing company_properties (property_id={cp_id}) for hs_object_id={company_id}.")
-=======
                 logger.debug(f"Updating existing company_properties (property_id={cp_id}) for hs_object_id={company_hs_id}.")
->>>>>>> e0df4444
                 cursor.execute("""
                     UPDATE dbo.company_properties
                     SET annualrevenue = ?,
@@ -352,11 +321,7 @@
                     cp_id
                 ))
             else:
-<<<<<<< HEAD
-                logger.debug(f"No company_properties row found; inserting new one for hs_object_id={company_id}.")
-=======
                 logger.debug(f"No company_properties row found; inserting new one for hs_object_id={company_hs_id}.")
->>>>>>> e0df4444
                 cursor.execute("""
                     INSERT INTO dbo.company_properties (
                         hs_object_id,
